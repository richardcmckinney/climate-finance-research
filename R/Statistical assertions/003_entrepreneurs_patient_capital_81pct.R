--- conflicted
+++ resolved
@@ -4,13 +4,6 @@
 # Notes: This script expects the CSV at: /mnt/data/survey_responses_anonymized_preliminary.csv
 #        Ensure required packages are installed (psych, effectsize, pwr, vcd, naniar, lavaan, nnet, MASS, car).
 
-<<<<<<< HEAD
-suppressWarnings(suppressMessages({
-  for (p in c("psych","effectsize","pwr","vcd","naniar","lavaan","nnet","MASS","car")) { if (!requireNamespace(p, quietly = TRUE)) { } }
-}))
-data <- read.csv("/mnt/data/survey_responses_anonymized_preliminary.csv", stringsAsFactors = FALSE, check.names = FALSE)
-if (!("Status" %in% names(data))) stop("Column 'Status' not found.")
-=======
 # ---- Setup ----
 suppressWarnings(suppressMessages({
   required_pkgs <- c("psych","effectsize","pwr","vcd","naniar","lavaan","nnet","MASS","car")
@@ -32,7 +25,6 @@
 # Clean subset similar to manuscript logic
 data_clean <- subset(data, Status == "IP Address" & suppressWarnings(as.numeric(Progress)) >= 10)
 
->>>>>>> 4c1f72ee
 ent_data <- subset(data, Q2.1 == "3" & Status == "IP Address")
 capital_access <- sum(grepl("capital", ent_data$Q5.11, ignore.case = TRUE), na.rm = TRUE)
 ent_capital_pct <- (capital_access / nrow(ent_data)) * 100
