# File: 036_corr_tech_market_r0342_p001_ci261_419.R
# Purpose: Replicate the manuscript statistical test or descriptive statistic for this specific assertion.
# Manuscript assertion: "technology risks showed significant positive correlation with market risks (r=.342, p<.001, 95% CI [.261, .419])"
# Notes: This script expects the CSV at: /mnt/data/survey_responses_anonymized_preliminary.csv
<<<<<<< HEAD

tech_risk   <- suppressWarnings(as.numeric(data$Q3.6_1))
market_risk <- suppressWarnings(as.numeric(data$Q3.6_2))
print(cor.test(tech_risk, market_risk, method = "pearson"))
=======
#        Ensure required packages are installed (psych, effectsize, pwr, vcd, naniar, lavaan, nnet, MASS, car).

# ---- Setup ----
suppressWarnings(suppressMessages({
  required_pkgs <- c("psych","effectsize","pwr","vcd","naniar","lavaan","nnet","MASS","car")
  for (p in required_pkgs) { if (!requireNamespace(p, quietly = TRUE)) { message(sprintf("Package '%s' not installed; attempting to proceed if not needed in this script.", p)) } }
}))

# Load data (literal path to the attached file)
data <- tryCatch({
  read.csv("/mnt/data/survey_responses_anonymized_preliminary.csv", stringsAsFactors = FALSE, check.names = FALSE)
}, error = function(e) {
  stop("Could not read CSV at /mnt/data/survey_responses_anonymized_preliminary.csv: ", e)
})

# Convenience: treat common columns
# Ensure key columns exist (Status, Progress)
if (!("Status" %in% names(data))) stop("Column 'Status' not found.")
if (!("Progress" %in% names(data))) stop("Column 'Progress' not found.")

# Clean subset similar to manuscript logic
data_clean <- subset(data, Status == "IP Address" & suppressWarnings(as.numeric(Progress)) >= 10)

tech_risk <- suppressWarnings(as.numeric(data$Q3.6_1)); market_risk <- suppressWarnings(as.numeric(data$Q3.6_2)); print(cor.test(tech_risk, market_risk, method = "pearson"))
>>>>>>> 4c1f72ee
<|MERGE_RESOLUTION|>--- conflicted
+++ resolved
@@ -2,12 +2,6 @@
 # Purpose: Replicate the manuscript statistical test or descriptive statistic for this specific assertion.
 # Manuscript assertion: "technology risks showed significant positive correlation with market risks (r=.342, p<.001, 95% CI [.261, .419])"
 # Notes: This script expects the CSV at: /mnt/data/survey_responses_anonymized_preliminary.csv
-<<<<<<< HEAD
-
-tech_risk   <- suppressWarnings(as.numeric(data$Q3.6_1))
-market_risk <- suppressWarnings(as.numeric(data$Q3.6_2))
-print(cor.test(tech_risk, market_risk, method = "pearson"))
-=======
 #        Ensure required packages are installed (psych, effectsize, pwr, vcd, naniar, lavaan, nnet, MASS, car).
 
 # ---- Setup ----
@@ -31,5 +25,4 @@
 # Clean subset similar to manuscript logic
 data_clean <- subset(data, Status == "IP Address" & suppressWarnings(as.numeric(Progress)) >= 10)
 
-tech_risk <- suppressWarnings(as.numeric(data$Q3.6_1)); market_risk <- suppressWarnings(as.numeric(data$Q3.6_2)); print(cor.test(tech_risk, market_risk, method = "pearson"))
->>>>>>> 4c1f72ee
+tech_risk <- suppressWarnings(as.numeric(data$Q3.6_1)); market_risk <- suppressWarnings(as.numeric(data$Q3.6_2)); print(cor.test(tech_risk, market_risk, method = "pearson"))