--- conflicted
+++ resolved
@@ -2,12 +2,6 @@
 # Purpose: Replicate the manuscript statistical test or descriptive statistic for this specific assertion.
 # Manuscript assertion: "entrepreneurs (78%, 95% CI [72.8%, 82.6%])"
 # Notes: This script expects the CSV at: /mnt/data/survey_responses_anonymized_preliminary.csv
-<<<<<<< HEAD
-
-ent_market_count <- sum(grepl("market", data$Q5.11[data$Q2.1 == "3"], ignore.case = TRUE), na.rm = TRUE)
-ent_total <- sum(data$Q2.1 == "3" & !is.na(data$Q5.11))
-print(prop.test(ent_market_count, ent_total, conf.level = 0.95))
-=======
 #        Ensure required packages are installed (psych, effectsize, pwr, vcd, naniar, lavaan, nnet, MASS, car).
 
 # ---- Setup ----
@@ -31,5 +25,4 @@
 # Clean subset similar to manuscript logic
 data_clean <- subset(data, Status == "IP Address" & suppressWarnings(as.numeric(Progress)) >= 10)
 
-ent_market_count <- sum(grepl("market", data$Q5.11[data$Q2.1 == "3"], ignore.case = TRUE), na.rm = TRUE); ent_total <- sum(data$Q2.1 == "3" & !is.na(data$Q5.11)); print(prop.test(ent_market_count, ent_total, conf.level = 0.95))
->>>>>>> 4c1f72ee
+ent_market_count <- sum(grepl("market", data$Q5.11[data$Q2.1 == "3"], ignore.case = TRUE), na.rm = TRUE); ent_total <- sum(data$Q2.1 == "3" & !is.na(data$Q5.11)); print(prop.test(ent_market_count, ent_total, conf.level = 0.95))