# File: 018_cronbach_alpha_investment_criteria_079.R
# Purpose: Replicate the manuscript statistical test or descriptive statistic for this specific assertion.
# Manuscript assertion: "Investment criteria importance (α = .79)"
# Notes: This script expects the CSV at: /mnt/data/survey_responses_anonymized_preliminary.csv
<<<<<<< HEAD

if (!requireNamespace("psych", quietly = TRUE)) stop("Package 'psych' required.")
data <- read.csv("/mnt/data/survey_responses_anonymized_preliminary.csv", stringsAsFactors = FALSE, check.names = FALSE)
investment_items <- data[, grep("^Q3\\.8_", names(data), value = TRUE), drop = FALSE]
=======
#        Ensure required packages are installed (psych, effectsize, pwr, vcd, naniar, lavaan, nnet, MASS, car).

# ---- Setup ----
suppressWarnings(suppressMessages({
  required_pkgs <- c("psych","effectsize","pwr","vcd","naniar","lavaan","nnet","MASS","car")
  for (p in required_pkgs) { if (!requireNamespace(p, quietly = TRUE)) { message(sprintf("Package '%s' not installed; attempting to proceed if not needed in this script.", p)) } }
}))

# Load data (literal path to the attached file)
data <- tryCatch({
  read.csv("/mnt/data/survey_responses_anonymized_preliminary.csv", stringsAsFactors = FALSE, check.names = FALSE)
}, error = function(e) {
  stop("Could not read CSV at /mnt/data/survey_responses_anonymized_preliminary.csv: ", e)
})

# Convenience: treat common columns
# Ensure key columns exist (Status, Progress)
if (!("Status" %in% names(data))) stop("Column 'Status' not found.")
if (!("Progress" %in% names(data))) stop("Column 'Progress' not found.")

# Clean subset similar to manuscript logic
data_clean <- subset(data, Status == "IP Address" & suppressWarnings(as.numeric(Progress)) >= 10)

if (!requireNamespace("psych", quietly = TRUE)) stop("Package 'psych' required.")
investment_items <- data[, grep("^Q3\.8_", names(data), value = TRUE), drop = FALSE]
>>>>>>> 4c1f72ee
investment_numeric <- apply(investment_items, 2, function(x) suppressWarnings(as.numeric(x)))
print(psych::alpha(na.omit(investment_numeric)))<|MERGE_RESOLUTION|>--- conflicted
+++ resolved
@@ -2,12 +2,6 @@
 # Purpose: Replicate the manuscript statistical test or descriptive statistic for this specific assertion.
 # Manuscript assertion: "Investment criteria importance (α = .79)"
 # Notes: This script expects the CSV at: /mnt/data/survey_responses_anonymized_preliminary.csv
-<<<<<<< HEAD
-
-if (!requireNamespace("psych", quietly = TRUE)) stop("Package 'psych' required.")
-data <- read.csv("/mnt/data/survey_responses_anonymized_preliminary.csv", stringsAsFactors = FALSE, check.names = FALSE)
-investment_items <- data[, grep("^Q3\\.8_", names(data), value = TRUE), drop = FALSE]
-=======
 #        Ensure required packages are installed (psych, effectsize, pwr, vcd, naniar, lavaan, nnet, MASS, car).
 
 # ---- Setup ----
@@ -33,6 +27,5 @@
 
 if (!requireNamespace("psych", quietly = TRUE)) stop("Package 'psych' required.")
 investment_items <- data[, grep("^Q3\.8_", names(data), value = TRUE), drop = FALSE]
->>>>>>> 4c1f72ee
 investment_numeric <- apply(investment_items, 2, function(x) suppressWarnings(as.numeric(x)))
 print(psych::alpha(na.omit(investment_numeric)))