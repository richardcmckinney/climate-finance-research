--- conflicted
+++ resolved
@@ -2,11 +2,6 @@
 # Purpose: Replicate the manuscript statistical test or descriptive statistic for this specific assertion.
 # Manuscript assertion: "ESG investors (n=42, 3.2%)"
 # Notes: This script expects the CSV at: /mnt/data/survey_responses_anonymized_preliminary.csv
-<<<<<<< HEAD
-
-data <- read.csv("/mnt/data/survey_responses_anonymized_preliminary.csv", stringsAsFactors = FALSE, check.names = FALSE)
-data_clean <- subset(data, Status == "IP Address" & suppressWarnings(as.numeric(Progress)) >= 10)
-=======
 #        Ensure required packages are installed (psych, effectsize, pwr, vcd, naniar, lavaan, nnet, MASS, car).
 
 # ---- Setup ----
@@ -30,7 +25,6 @@
 # Clean subset similar to manuscript logic
 data_clean <- subset(data, Status == "IP Address" & suppressWarnings(as.numeric(Progress)) >= 10)
 
->>>>>>> 4c1f72ee
 esg_count <- sum(data$Q2.1 == "8" & data$Status == "IP Address", na.rm = TRUE)
 esg_pct <- (esg_count / nrow(data_clean)) * 100
 cat("ESG count:", esg_count, " Percent:", round(esg_pct,2), "\n")