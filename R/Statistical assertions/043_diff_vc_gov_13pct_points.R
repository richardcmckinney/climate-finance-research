--- conflicted
+++ resolved
@@ -2,11 +2,6 @@
 # Purpose: Replicate the manuscript statistical test or descriptive statistic for this specific assertion.
 # Manuscript assertion: "13 percentage point difference (86% vs. 73%)"
 # Notes: This script expects the CSV at: /mnt/data/survey_responses_anonymized_preliminary.csv
-<<<<<<< HEAD
-
-diff_vc_gov <- 86 - 73
-cat("Difference in percentage points:", diff_vc_gov, "\n")
-=======
 #        Ensure required packages are installed (psych, effectsize, pwr, vcd, naniar, lavaan, nnet, MASS, car).
 
 # ---- Setup ----
@@ -30,5 +25,4 @@
 # Clean subset similar to manuscript logic
 data_clean <- subset(data, Status == "IP Address" & suppressWarnings(as.numeric(Progress)) >= 10)
 
-diff_vc_gov <- 86 - 73; cat("Difference in percentage points:", diff_vc_gov, "\n")
->>>>>>> 4c1f72ee
+diff_vc_gov <- 86 - 73; cat("Difference in percentage points:", diff_vc_gov, "\n")