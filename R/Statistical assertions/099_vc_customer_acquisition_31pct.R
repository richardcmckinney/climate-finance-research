<<<<<<< HEAD
# ===============================
# File: 099_vc_customer_acquisition_31pct.R
# Purpose: % of VCs providing customer acquisition/pilot facilitation (Q3.10 '9')
# ===============================
data <- read.csv("survey_responses_anonymized_preliminary.csv", stringsAsFactors = FALSE)
vc <- subset(data, Status=="IP Address" & as.numeric(Progress)>=10 & Q2.1=="1")
k <- sum(grepl("\\b9\\b", vc$Q3.10), na.rm=TRUE); n <- sum(!is.na(vc$Q3.10))
cat("VC customer acquisition (%):", round(100*k/n,1), "\n")
# Note: This code calculates the percentage of venture capitalists (VCs) who provide customer acquisition or pilot facilitation services based on survey responses.
=======
# File: 099_vc_customer_acquisition_31pct.R
# Purpose: Replicate the manuscript statistical test or descriptive statistic for this specific assertion.
# Manuscript assertion: "customer acquisition and pilot facilitation remains limited (31% of VCs)"
# Notes: This script expects the CSV at: /mnt/data/survey_responses_anonymized_preliminary.csv
#        Ensure required packages are installed (psych, effectsize, pwr, vcd, naniar, lavaan, nnet, MASS, car).

# ---- Setup ----
suppressWarnings(suppressMessages({
  required_pkgs <- c("psych","effectsize","pwr","vcd","naniar","lavaan","nnet","MASS","car")
  for (p in required_pkgs) { if (!requireNamespace(p, quietly = TRUE)) { message(sprintf("Package '%s' not installed; attempting to proceed if not needed in this script.", p)) } }
}))

# Load data (literal path to the attached file)
data <- tryCatch({
  read.csv("/mnt/data/survey_responses_anonymized_preliminary.csv", stringsAsFactors = FALSE, check.names = FALSE)
}, error = function(e) {
  stop("Could not read CSV at /mnt/data/survey_responses_anonymized_preliminary.csv: ", e)
})

# Convenience: treat common columns
# Ensure key columns exist (Status, Progress)
if (!("Status" %in% names(data))) stop("Column 'Status' not found.")
if (!("Progress" %in% names(data))) stop("Column 'Progress' not found.")

# Clean subset similar to manuscript logic
data_clean <- subset(data, Status == "IP Address" & suppressWarnings(as.numeric(Progress)) >= 10)

vc <- subset(data, Q2.1 == "1"); vc_customer <- sum(grepl("9", vc$Q3.10), na.rm = TRUE); vc_total <- sum(!is.na(vc$Q3.10)); customer_pct <- (vc_customer / vc_total) * 100; cat("VC customer acquisition %:", round(customer_pct,2), "\n")
>>>>>>> 4c1f72ee
<|MERGE_RESOLUTION|>--- conflicted
+++ resolved
@@ -1,14 +1,3 @@
-<<<<<<< HEAD
-# ===============================
-# File: 099_vc_customer_acquisition_31pct.R
-# Purpose: % of VCs providing customer acquisition/pilot facilitation (Q3.10 '9')
-# ===============================
-data <- read.csv("survey_responses_anonymized_preliminary.csv", stringsAsFactors = FALSE)
-vc <- subset(data, Status=="IP Address" & as.numeric(Progress)>=10 & Q2.1=="1")
-k <- sum(grepl("\\b9\\b", vc$Q3.10), na.rm=TRUE); n <- sum(!is.na(vc$Q3.10))
-cat("VC customer acquisition (%):", round(100*k/n,1), "\n")
-# Note: This code calculates the percentage of venture capitalists (VCs) who provide customer acquisition or pilot facilitation services based on survey responses.
-=======
 # File: 099_vc_customer_acquisition_31pct.R
 # Purpose: Replicate the manuscript statistical test or descriptive statistic for this specific assertion.
 # Manuscript assertion: "customer acquisition and pilot facilitation remains limited (31% of VCs)"
@@ -36,5 +25,4 @@
 # Clean subset similar to manuscript logic
 data_clean <- subset(data, Status == "IP Address" & suppressWarnings(as.numeric(Progress)) >= 10)
 
-vc <- subset(data, Q2.1 == "1"); vc_customer <- sum(grepl("9", vc$Q3.10), na.rm = TRUE); vc_total <- sum(!is.na(vc$Q3.10)); customer_pct <- (vc_customer / vc_total) * 100; cat("VC customer acquisition %:", round(customer_pct,2), "\n")
->>>>>>> 4c1f72ee
+vc <- subset(data, Q2.1 == "1"); vc_customer <- sum(grepl("9", vc$Q3.10), na.rm = TRUE); vc_total <- sum(!is.na(vc$Q3.10)); customer_pct <- (vc_customer / vc_total) * 100; cat("VC customer acquisition %:", round(customer_pct,2), "\n")