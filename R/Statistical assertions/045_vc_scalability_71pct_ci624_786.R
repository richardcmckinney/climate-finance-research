# File: 045_vc_scalability_71pct_ci624_786.R
# Purpose: Replicate the manuscript statistical test or descriptive statistic for this specific assertion.
# Manuscript assertion: "71% of venture capitalists (95% CI [62.4%, 78.6%]) rated international scalability"
# Notes: This script expects the CSV at: /mnt/data/survey_responses_anonymized_preliminary.csv
<<<<<<< HEAD

vc_international <- sum(suppressWarnings(as.numeric(data$Q3.7[data$Q2.1 == "1"])) >= 6, na.rm = TRUE)
vc_total_int <- sum(data$Q2.1 == "1" & !is.na(data$Q3.7))
print(prop.test(vc_international, vc_total_int, conf.level = 0.95))
=======
#        Ensure required packages are installed (psych, effectsize, pwr, vcd, naniar, lavaan, nnet, MASS, car).

# ---- Setup ----
suppressWarnings(suppressMessages({
  required_pkgs <- c("psych","effectsize","pwr","vcd","naniar","lavaan","nnet","MASS","car")
  for (p in required_pkgs) { if (!requireNamespace(p, quietly = TRUE)) { message(sprintf("Package '%s' not installed; attempting to proceed if not needed in this script.", p)) } }
}))

# Load data (literal path to the attached file)
data <- tryCatch({
  read.csv("/mnt/data/survey_responses_anonymized_preliminary.csv", stringsAsFactors = FALSE, check.names = FALSE)
}, error = function(e) {
  stop("Could not read CSV at /mnt/data/survey_responses_anonymized_preliminary.csv: ", e)
})

# Convenience: treat common columns
# Ensure key columns exist (Status, Progress)
if (!("Status" %in% names(data))) stop("Column 'Status' not found.")
if (!("Progress" %in% names(data))) stop("Column 'Progress' not found.")

# Clean subset similar to manuscript logic
data_clean <- subset(data, Status == "IP Address" & suppressWarnings(as.numeric(Progress)) >= 10)

vc_international <- sum(suppressWarnings(as.numeric(data$Q3.7[data$Q2.1 == "1"])) >= 6, na.rm = TRUE); vc_total_int <- sum(data$Q2.1 == "1" & !is.na(data$Q3.7)); print(prop.test(vc_international, vc_total_int, conf.level = 0.95))
>>>>>>> 4c1f72ee
<|MERGE_RESOLUTION|>--- conflicted
+++ resolved
@@ -2,12 +2,6 @@
 # Purpose: Replicate the manuscript statistical test or descriptive statistic for this specific assertion.
 # Manuscript assertion: "71% of venture capitalists (95% CI [62.4%, 78.6%]) rated international scalability"
 # Notes: This script expects the CSV at: /mnt/data/survey_responses_anonymized_preliminary.csv
-<<<<<<< HEAD
-
-vc_international <- sum(suppressWarnings(as.numeric(data$Q3.7[data$Q2.1 == "1"])) >= 6, na.rm = TRUE)
-vc_total_int <- sum(data$Q2.1 == "1" & !is.na(data$Q3.7))
-print(prop.test(vc_international, vc_total_int, conf.level = 0.95))
-=======
 #        Ensure required packages are installed (psych, effectsize, pwr, vcd, naniar, lavaan, nnet, MASS, car).
 
 # ---- Setup ----
@@ -31,5 +25,4 @@
 # Clean subset similar to manuscript logic
 data_clean <- subset(data, Status == "IP Address" & suppressWarnings(as.numeric(Progress)) >= 10)
 
-vc_international <- sum(suppressWarnings(as.numeric(data$Q3.7[data$Q2.1 == "1"])) >= 6, na.rm = TRUE); vc_total_int <- sum(data$Q2.1 == "1" & !is.na(data$Q3.7)); print(prop.test(vc_international, vc_total_int, conf.level = 0.95))
->>>>>>> 4c1f72ee
+vc_international <- sum(suppressWarnings(as.numeric(data$Q3.7[data$Q2.1 == "1"])) >= 6, na.rm = TRUE); vc_total_int <- sum(data$Q2.1 == "1" & !is.na(data$Q3.7)); print(prop.test(vc_international, vc_total_int, conf.level = 0.95))