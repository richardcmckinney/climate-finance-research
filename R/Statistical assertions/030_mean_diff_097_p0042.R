--- conflicted
+++ resolved
@@ -2,10 +2,6 @@
 # Purpose: Replicate the manuscript statistical test or descriptive statistic for this specific assertion.
 # Manuscript assertion: "mean difference=0.97, p=.042"
 # Notes: This script expects the CSV at: /mnt/data/survey_responses_anonymized_preliminary.csv
-<<<<<<< HEAD
-
-data <- read.csv("/mnt/data/survey_responses_anonymized_preliminary.csv", stringsAsFactors = FALSE, check.names = FALSE)
-=======
 #        Ensure required packages are installed (psych, effectsize, pwr, vcd, naniar, lavaan, nnet, MASS, car).
 
 # ---- Setup ----
@@ -29,7 +25,6 @@
 # Clean subset similar to manuscript logic
 data_clean <- subset(data, Status == "IP Address" & suppressWarnings(as.numeric(Progress)) >= 10)
 
->>>>>>> 4c1f72ee
 tech_risk_data <- na.omit(data.frame(
   stakeholder = factor(data$Q2.1),
   tech_risk = suppressWarnings(as.numeric(data$Q3.6_1))
