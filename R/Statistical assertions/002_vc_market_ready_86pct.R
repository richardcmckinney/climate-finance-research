# File: 002_vc_market_ready_86pct.R
# Purpose: Replicate the manuscript statistical test or descriptive statistic for this specific assertion.
# Manuscript assertion: "Venture capitalists demand market-ready ventures (86%)"
# Notes: This script expects the CSV at: /mnt/data/survey_responses_anonymized_preliminary.csv
#        Ensure required packages are installed (psych, effectsize, pwr, vcd, naniar, lavaan, nnet, MASS, car).

<<<<<<< HEAD
=======
# ---- Setup ----
>>>>>>> 4c1f72ee
suppressWarnings(suppressMessages({
  required_pkgs <- c("psych","effectsize","pwr","vcd","naniar","lavaan","nnet","MASS","car")
  for (p in required_pkgs) { if (!requireNamespace(p, quietly = TRUE)) { message(sprintf("Package '%s' not installed; attempting to proceed if not needed in this script.", p)) } }
}))

<<<<<<< HEAD
data <- tryCatch({
  read.csv("/mnt/data/survey_responses_anonymized_preliminary.csv", stringsAsFactors = FALSE, check.names = FALSE)
}, error = function(e) { stop("Could not read CSV: ", e) })

if (!("Status" %in% names(data))) stop("Column 'Status' not found.")
=======
# Load data (literal path to the attached file)
data <- tryCatch({
  read.csv("/mnt/data/survey_responses_anonymized_preliminary.csv", stringsAsFactors = FALSE, check.names = FALSE)
}, error = function(e) {
  stop("Could not read CSV at /mnt/data/survey_responses_anonymized_preliminary.csv: ", e)
})

# Convenience: treat common columns
# Ensure key columns exist (Status, Progress)
if (!("Status" %in% names(data))) stop("Column 'Status' not found.")
if (!("Progress" %in% names(data))) stop("Column 'Progress' not found.")

# Clean subset similar to manuscript logic
data_clean <- subset(data, Status == "IP Address" & suppressWarnings(as.numeric(Progress)) >= 10)

>>>>>>> 4c1f72ee
vc_data <- subset(data, Q2.1 == "1" & Status == "IP Address")
market_ready <- sum(grepl("market", vc_data$Q3.11, ignore.case = TRUE), na.rm = TRUE)
vc_market_pct <- (market_ready / nrow(vc_data)) * 100
cat("VC market-ready %:", round(vc_market_pct, 2), "\n")<|MERGE_RESOLUTION|>--- conflicted
+++ resolved
@@ -4,22 +4,12 @@
 # Notes: This script expects the CSV at: /mnt/data/survey_responses_anonymized_preliminary.csv
 #        Ensure required packages are installed (psych, effectsize, pwr, vcd, naniar, lavaan, nnet, MASS, car).
 
-<<<<<<< HEAD
-=======
 # ---- Setup ----
->>>>>>> 4c1f72ee
 suppressWarnings(suppressMessages({
   required_pkgs <- c("psych","effectsize","pwr","vcd","naniar","lavaan","nnet","MASS","car")
   for (p in required_pkgs) { if (!requireNamespace(p, quietly = TRUE)) { message(sprintf("Package '%s' not installed; attempting to proceed if not needed in this script.", p)) } }
 }))
 
-<<<<<<< HEAD
-data <- tryCatch({
-  read.csv("/mnt/data/survey_responses_anonymized_preliminary.csv", stringsAsFactors = FALSE, check.names = FALSE)
-}, error = function(e) { stop("Could not read CSV: ", e) })
-
-if (!("Status" %in% names(data))) stop("Column 'Status' not found.")
-=======
 # Load data (literal path to the attached file)
 data <- tryCatch({
   read.csv("/mnt/data/survey_responses_anonymized_preliminary.csv", stringsAsFactors = FALSE, check.names = FALSE)
@@ -35,7 +25,6 @@
 # Clean subset similar to manuscript logic
 data_clean <- subset(data, Status == "IP Address" & suppressWarnings(as.numeric(Progress)) >= 10)
 
->>>>>>> 4c1f72ee
 vc_data <- subset(data, Q2.1 == "1" & Status == "IP Address")
 market_ready <- sum(grepl("market", vc_data$Q3.11, ignore.case = TRUE), na.rm = TRUE)
 vc_market_pct <- (market_ready / nrow(vc_data)) * 100
