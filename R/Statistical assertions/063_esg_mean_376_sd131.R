--- conflicted
+++ resolved
@@ -2,11 +2,6 @@
 # Purpose: Replicate the manuscript statistical test or descriptive statistic for this specific assertion.
 # Manuscript assertion: "ESG investors scored M=3.76 (SD=1.31)"
 # Notes: This script expects the CSV at: /mnt/data/survey_responses_anonymized_preliminary.csv
-<<<<<<< HEAD
-
-esg_impact <- suppressWarnings(as.numeric(data$Q3.3[data$Q2.1 == "8"]))
-cat("Mean:", round(mean(esg_impact, na.rm=TRUE),2), " SD:", round(sd(esg_impact, na.rm=TRUE),2), "\n")
-=======
 #        Ensure required packages are installed (psych, effectsize, pwr, vcd, naniar, lavaan, nnet, MASS, car).
 
 # ---- Setup ----
@@ -30,5 +25,4 @@
 # Clean subset similar to manuscript logic
 data_clean <- subset(data, Status == "IP Address" & suppressWarnings(as.numeric(Progress)) >= 10)
 
-esg_impact <- suppressWarnings(as.numeric(data$Q3.3[data$Q2.1 == "8"])); cat("Mean:", round(mean(esg_impact, na.rm=TRUE),2), " SD:", round(sd(esg_impact, na.rm=TRUE),2), "\n")
->>>>>>> 4c1f72ee
+esg_impact <- suppressWarnings(as.numeric(data$Q3.3[data$Q2.1 == "8"])); cat("Mean:", round(mean(esg_impact, na.rm=TRUE),2), " SD:", round(sd(esg_impact, na.rm=TRUE),2), "\n")