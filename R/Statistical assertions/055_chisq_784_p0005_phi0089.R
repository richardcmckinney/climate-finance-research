--- conflicted
+++ resolved
@@ -2,11 +2,6 @@
 # Purpose: Replicate the manuscript statistical test or descriptive statistic for this specific assertion.
 # Manuscript assertion: "χ²(1)=7.84, p=.005, φ=.089"
 # Notes: This script expects the CSV at: /mnt/data/survey_responses_anonymized_preliminary.csv
-<<<<<<< HEAD
-
-geo_reg_table <- matrix(c(359, 59, 347, 98), nrow = 2)
-print(chisq.test(geo_reg_table))
-=======
 #        Ensure required packages are installed (psych, effectsize, pwr, vcd, naniar, lavaan, nnet, MASS, car).
 
 # ---- Setup ----
@@ -30,5 +25,4 @@
 # Clean subset similar to manuscript logic
 data_clean <- subset(data, Status == "IP Address" & suppressWarnings(as.numeric(Progress)) >= 10)
 
-geo_reg_table <- matrix(c(359, 59, 347, 98), nrow = 2); print(chisq.test(geo_reg_table))
->>>>>>> 4c1f72ee
+geo_reg_table <- matrix(c(359, 59, 347, 98), nrow = 2); print(chisq.test(geo_reg_table))