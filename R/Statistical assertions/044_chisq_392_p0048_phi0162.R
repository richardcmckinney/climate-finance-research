--- conflicted
+++ resolved
@@ -2,11 +2,6 @@
 # Purpose: Replicate the manuscript statistical test or descriptive statistic for this specific assertion.
 # Manuscript assertion: "χ²(1)=3.92, p=.048, φ=.162, small effect"
 # Notes: This script expects the CSV at: /mnt/data/survey_responses_anonymized_preliminary.csv
-<<<<<<< HEAD
-
-vc_gov_market <- matrix(c(97, 16, 28, 10), nrow = 2)
-print(chisq.test(vc_gov_market))
-=======
 #        Ensure required packages are installed (psych, effectsize, pwr, vcd, naniar, lavaan, nnet, MASS, car).
 
 # ---- Setup ----
@@ -30,5 +25,4 @@
 # Clean subset similar to manuscript logic
 data_clean <- subset(data, Status == "IP Address" & suppressWarnings(as.numeric(Progress)) >= 10)
 
-vc_gov_market <- matrix(c(97, 16, 28, 10), nrow = 2); print(chisq.test(vc_gov_market))
->>>>>>> 4c1f72ee
+vc_gov_market <- matrix(c(97, 16, 28, 10), nrow = 2); print(chisq.test(vc_gov_market))