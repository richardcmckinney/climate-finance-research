# File: 049_corr_networking_partnership_r0449_p001.R
# Purpose: Replicate the manuscript statistical test or descriptive statistic for this specific assertion.
# Manuscript assertion: "Networking support correlated with partnership preferences (r=.449, p<.001)"
# Notes: This script expects the CSV at: /mnt/data/survey_responses_anonymized_preliminary.csv
<<<<<<< HEAD

networking  <- as.numeric(grepl("1", data$Q3.10))
partnership <- suppressWarnings(as.numeric(data$Q3.8_11))
print(cor.test(networking, partnership))
=======
#        Ensure required packages are installed (psych, effectsize, pwr, vcd, naniar, lavaan, nnet, MASS, car).

# ---- Setup ----
suppressWarnings(suppressMessages({
  required_pkgs <- c("psych","effectsize","pwr","vcd","naniar","lavaan","nnet","MASS","car")
  for (p in required_pkgs) { if (!requireNamespace(p, quietly = TRUE)) { message(sprintf("Package '%s' not installed; attempting to proceed if not needed in this script.", p)) } }
}))

# Load data (literal path to the attached file)
data <- tryCatch({
  read.csv("/mnt/data/survey_responses_anonymized_preliminary.csv", stringsAsFactors = FALSE, check.names = FALSE)
}, error = function(e) {
  stop("Could not read CSV at /mnt/data/survey_responses_anonymized_preliminary.csv: ", e)
})

# Convenience: treat common columns
# Ensure key columns exist (Status, Progress)
if (!("Status" %in% names(data))) stop("Column 'Status' not found.")
if (!("Progress" %in% names(data))) stop("Column 'Progress' not found.")

# Clean subset similar to manuscript logic
data_clean <- subset(data, Status == "IP Address" & suppressWarnings(as.numeric(Progress)) >= 10)

networking <- as.numeric(grepl("1", data$Q3.10)); partnership <- suppressWarnings(as.numeric(data$Q3.8_11)); print(cor.test(networking, partnership))
>>>>>>> 4c1f72ee
<|MERGE_RESOLUTION|>--- conflicted
+++ resolved
@@ -2,12 +2,6 @@
 # Purpose: Replicate the manuscript statistical test or descriptive statistic for this specific assertion.
 # Manuscript assertion: "Networking support correlated with partnership preferences (r=.449, p<.001)"
 # Notes: This script expects the CSV at: /mnt/data/survey_responses_anonymized_preliminary.csv
-<<<<<<< HEAD
-
-networking  <- as.numeric(grepl("1", data$Q3.10))
-partnership <- suppressWarnings(as.numeric(data$Q3.8_11))
-print(cor.test(networking, partnership))
-=======
 #        Ensure required packages are installed (psych, effectsize, pwr, vcd, naniar, lavaan, nnet, MASS, car).
 
 # ---- Setup ----
@@ -31,5 +25,4 @@
 # Clean subset similar to manuscript logic
 data_clean <- subset(data, Status == "IP Address" & suppressWarnings(as.numeric(Progress)) >= 10)
 
-networking <- as.numeric(grepl("1", data$Q3.10)); partnership <- suppressWarnings(as.numeric(data$Q3.8_11)); print(cor.test(networking, partnership))
->>>>>>> 4c1f72ee
+networking <- as.numeric(grepl("1", data$Q3.10)); partnership <- suppressWarnings(as.numeric(data$Q3.8_11)); print(cor.test(networking, partnership))