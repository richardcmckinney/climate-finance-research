--- conflicted
+++ resolved
@@ -2,15 +2,6 @@
 # Purpose: Replicate the manuscript statistical test or descriptive statistic for this specific assertion.
 # Manuscript assertion: "Three-Factor Climate Risk Model... (62.3% variance)"
 # Notes: This script expects the CSV at: /mnt/data/survey_responses_anonymized_preliminary.csv
-<<<<<<< HEAD
-
-suppressWarnings(suppressMessages({ if (!requireNamespace("psych", quietly = TRUE)) stop("Package 'psych' required.") }))
-data <- read.csv("/mnt/data/survey_responses_anonymized_preliminary.csv", stringsAsFactors = FALSE, check.names = FALSE)
-
-risk_cols <- grep("^Q12\\.13_", names(data), value = TRUE)[1:10]
-risk_items <- data[, risk_cols, drop = FALSE]
-risk_items_clean <- na.omit(apply(risk_items, 2, function(x) suppressWarnings(as.numeric(x))))
-=======
 #        Ensure required packages are installed (psych, effectsize, pwr, vcd, naniar, lavaan, nnet, MASS, car).
 
 # ---- Setup ----
@@ -38,7 +29,6 @@
 risk_items <- data[, risk_cols, drop = FALSE]
 risk_items_clean <- na.omit(apply(risk_items, 2, function(x) suppressWarnings(as.numeric(x))))
 if (!requireNamespace("psych", quietly = TRUE)) stop("Package 'psych' required.")
->>>>>>> 4c1f72ee
 pca_result <- psych::principal(risk_items_clean, nfactors = 3, rotate = "varimax")
 variance_explained <- sum(pca_result$values[1:3]) / sum(pca_result$values) * 100
 cat("Variance explained (3-factor):", round(variance_explained, 2), "%\n")