# File: 065_anova_f7498_1892_p001_eta0210.R
# Purpose: Replicate the manuscript statistical test or descriptive statistic for this specific assertion.
# Manuscript assertion: "F(7,498)=18.92, p<.001, η²=.210, large effect"
# Notes: This script expects the CSV at: /mnt/data/survey_responses_anonymized_preliminary.csv
<<<<<<< HEAD

if (!requireNamespace("effectsize", quietly=TRUE)) stop("effectsize required")
impact_data <- na.omit(data.frame(
  stakeholder = factor(data$Q2.1),
  impact      = suppressWarnings(as.numeric(data$Q3.3))
))
aov_impact <- aov(impact ~ stakeholder, data = impact_data)
print(summary(aov_impact))
print(effectsize::eta_squared(aov_impact))
=======
#        Ensure required packages are installed (psych, effectsize, pwr, vcd, naniar, lavaan, nnet, MASS, car).

# ---- Setup ----
suppressWarnings(suppressMessages({
  required_pkgs <- c("psych","effectsize","pwr","vcd","naniar","lavaan","nnet","MASS","car")
  for (p in required_pkgs) { if (!requireNamespace(p, quietly = TRUE)) { message(sprintf("Package '%s' not installed; attempting to proceed if not needed in this script.", p)) } }
}))

# Load data (literal path to the attached file)
data <- tryCatch({
  read.csv("/mnt/data/survey_responses_anonymized_preliminary.csv", stringsAsFactors = FALSE, check.names = FALSE)
}, error = function(e) {
  stop("Could not read CSV at /mnt/data/survey_responses_anonymized_preliminary.csv: ", e)
})

# Convenience: treat common columns
# Ensure key columns exist (Status, Progress)
if (!("Status" %in% names(data))) stop("Column 'Status' not found.")
if (!("Progress" %in% names(data))) stop("Column 'Progress' not found.")

# Clean subset similar to manuscript logic
data_clean <- subset(data, Status == "IP Address" & suppressWarnings(as.numeric(Progress)) >= 10)

impact_data <- na.omit(data.frame(stakeholder = factor(data$Q2.1), impact = suppressWarnings(as.numeric(data$Q3.3)))); aov_impact <- aov(impact ~ stakeholder, data = impact_data); print(summary(aov_impact)); if (!requireNamespace("effectsize", quietly=TRUE)) stop("effectsize required"); print(effectsize::eta_squared(aov_impact))
>>>>>>> 4c1f72ee
<|MERGE_RESOLUTION|>--- conflicted
+++ resolved
@@ -2,17 +2,6 @@
 # Purpose: Replicate the manuscript statistical test or descriptive statistic for this specific assertion.
 # Manuscript assertion: "F(7,498)=18.92, p<.001, η²=.210, large effect"
 # Notes: This script expects the CSV at: /mnt/data/survey_responses_anonymized_preliminary.csv
-<<<<<<< HEAD
-
-if (!requireNamespace("effectsize", quietly=TRUE)) stop("effectsize required")
-impact_data <- na.omit(data.frame(
-  stakeholder = factor(data$Q2.1),
-  impact      = suppressWarnings(as.numeric(data$Q3.3))
-))
-aov_impact <- aov(impact ~ stakeholder, data = impact_data)
-print(summary(aov_impact))
-print(effectsize::eta_squared(aov_impact))
-=======
 #        Ensure required packages are installed (psych, effectsize, pwr, vcd, naniar, lavaan, nnet, MASS, car).
 
 # ---- Setup ----
@@ -36,5 +25,4 @@
 # Clean subset similar to manuscript logic
 data_clean <- subset(data, Status == "IP Address" & suppressWarnings(as.numeric(Progress)) >= 10)
 
-impact_data <- na.omit(data.frame(stakeholder = factor(data$Q2.1), impact = suppressWarnings(as.numeric(data$Q3.3)))); aov_impact <- aov(impact ~ stakeholder, data = impact_data); print(summary(aov_impact)); if (!requireNamespace("effectsize", quietly=TRUE)) stop("effectsize required"); print(effectsize::eta_squared(aov_impact))
->>>>>>> 4c1f72ee
+impact_data <- na.omit(data.frame(stakeholder = factor(data$Q2.1), impact = suppressWarnings(as.numeric(data$Q3.3)))); aov_impact <- aov(impact ~ stakeholder, data = impact_data); print(summary(aov_impact)); if (!requireNamespace("effectsize", quietly=TRUE)) stop("effectsize required"); print(effectsize::eta_squared(aov_impact))