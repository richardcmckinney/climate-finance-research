# File: 073_corr_physical_operational_r0685_p001_ci651_716.R
# Purpose: Replicate the manuscript statistical test or descriptive statistic for this specific assertion.
# Manuscript assertion: "physical climate risks and operational risks (r=.685, p<.001, 95% CI [.651, .716])"
# Notes: This script expects the CSV at: /mnt/data/survey_responses_anonymized_preliminary.csv
<<<<<<< HEAD

physical_risk    <- suppressWarnings(as.numeric(data$Q12.13_1))
operational_risk <- suppressWarnings(as.numeric(data$Q12.13_2))
print(cor.test(physical_risk, operational_risk))
=======
#        Ensure required packages are installed (psych, effectsize, pwr, vcd, naniar, lavaan, nnet, MASS, car).

# ---- Setup ----
suppressWarnings(suppressMessages({
  required_pkgs <- c("psych","effectsize","pwr","vcd","naniar","lavaan","nnet","MASS","car")
  for (p in required_pkgs) { if (!requireNamespace(p, quietly = TRUE)) { message(sprintf("Package '%s' not installed; attempting to proceed if not needed in this script.", p)) } }
}))

# Load data (literal path to the attached file)
data <- tryCatch({
  read.csv("/mnt/data/survey_responses_anonymized_preliminary.csv", stringsAsFactors = FALSE, check.names = FALSE)
}, error = function(e) {
  stop("Could not read CSV at /mnt/data/survey_responses_anonymized_preliminary.csv: ", e)
})

# Convenience: treat common columns
# Ensure key columns exist (Status, Progress)
if (!("Status" %in% names(data))) stop("Column 'Status' not found.")
if (!("Progress" %in% names(data))) stop("Column 'Progress' not found.")

# Clean subset similar to manuscript logic
data_clean <- subset(data, Status == "IP Address" & suppressWarnings(as.numeric(Progress)) >= 10)

physical_risk <- suppressWarnings(as.numeric(data$Q12.13_1)); operational_risk <- suppressWarnings(as.numeric(data$Q12.13_2)); print(cor.test(physical_risk, operational_risk))
>>>>>>> 4c1f72ee
<|MERGE_RESOLUTION|>--- conflicted
+++ resolved
@@ -2,12 +2,6 @@
 # Purpose: Replicate the manuscript statistical test or descriptive statistic for this specific assertion.
 # Manuscript assertion: "physical climate risks and operational risks (r=.685, p<.001, 95% CI [.651, .716])"
 # Notes: This script expects the CSV at: /mnt/data/survey_responses_anonymized_preliminary.csv
-<<<<<<< HEAD
-
-physical_risk    <- suppressWarnings(as.numeric(data$Q12.13_1))
-operational_risk <- suppressWarnings(as.numeric(data$Q12.13_2))
-print(cor.test(physical_risk, operational_risk))
-=======
 #        Ensure required packages are installed (psych, effectsize, pwr, vcd, naniar, lavaan, nnet, MASS, car).
 
 # ---- Setup ----
@@ -31,5 +25,4 @@
 # Clean subset similar to manuscript logic
 data_clean <- subset(data, Status == "IP Address" & suppressWarnings(as.numeric(Progress)) >= 10)
 
-physical_risk <- suppressWarnings(as.numeric(data$Q12.13_1)); operational_risk <- suppressWarnings(as.numeric(data$Q12.13_2)); print(cor.test(physical_risk, operational_risk))
->>>>>>> 4c1f72ee
+physical_risk <- suppressWarnings(as.numeric(data$Q12.13_1)); operational_risk <- suppressWarnings(as.numeric(data$Q12.13_2)); print(cor.test(physical_risk, operational_risk))