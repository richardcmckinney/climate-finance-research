--- conflicted
+++ resolved
@@ -2,13 +2,6 @@
 # Purpose: Replicate the manuscript statistical test or descriptive statistic for this specific assertion.
 # Manuscript assertion: "86% (95% CI [81.7%, 89.5%]) identifying regulatory impediments"
 # Notes: This script expects the CSV at: /mnt/data/survey_responses_anonymized_preliminary.csv
-<<<<<<< HEAD
-
-europe_data <- subset(data, Q2.2 == "2")
-europe_reg  <- sum(grepl("regulatory", europe_data$Q3.11, ignore.case = TRUE), na.rm = TRUE)
-europe_total <- sum(!is.na(europe_data$Q3.11))
-print(prop.test(europe_reg, europe_total, conf.level = 0.95))
-=======
 #        Ensure required packages are installed (psych, effectsize, pwr, vcd, naniar, lavaan, nnet, MASS, car).
 
 # ---- Setup ----
@@ -32,5 +25,4 @@
 # Clean subset similar to manuscript logic
 data_clean <- subset(data, Status == "IP Address" & suppressWarnings(as.numeric(Progress)) >= 10)
 
-europe_data <- subset(data, Q2.2 == "2"); europe_reg <- sum(grepl("regulatory", europe_data$Q3.11, ignore.case = TRUE), na.rm = TRUE); europe_total <- sum(!is.na(europe_data$Q3.11)); print(prop.test(europe_reg, europe_total, conf.level = 0.95))
->>>>>>> 4c1f72ee
+europe_data <- subset(data, Q2.2 == "2"); europe_reg <- sum(grepl("regulatory", europe_data$Q3.11, ignore.case = TRUE), na.rm = TRUE); europe_total <- sum(!is.na(europe_data$Q3.11)); print(prop.test(europe_reg, europe_total, conf.level = 0.95))