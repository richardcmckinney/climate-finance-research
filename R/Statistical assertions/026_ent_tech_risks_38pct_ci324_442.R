--- conflicted
+++ resolved
@@ -2,10 +2,6 @@
 # Purpose: Replicate the manuscript statistical test or descriptive statistic for this specific assertion.
 # Manuscript assertion: "38% of entrepreneurs (95% CI [32.4%, 44.2%])"
 # Notes: This script expects the CSV at: /mnt/data/survey_responses_anonymized_preliminary.csv
-<<<<<<< HEAD
-
-data <- read.csv("/mnt/data/survey_responses_anonymized_preliminary.csv", stringsAsFactors = FALSE, check.names = FALSE)
-=======
 #        Ensure required packages are installed (psych, effectsize, pwr, vcd, naniar, lavaan, nnet, MASS, car).
 
 # ---- Setup ----
@@ -29,7 +25,6 @@
 # Clean subset similar to manuscript logic
 data_clean <- subset(data, Status == "IP Address" & suppressWarnings(as.numeric(Progress)) >= 10)
 
->>>>>>> 4c1f72ee
 ent_data <- subset(data, Q2.1 == "3")
 ent_tech_critical <- sum(suppressWarnings(as.numeric(ent_data$Q5.8_6)) >= 6, na.rm = TRUE)
 print(prop.test(ent_tech_critical, nrow(ent_data), conf.level = 0.95))