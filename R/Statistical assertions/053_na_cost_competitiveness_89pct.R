# File: 053_na_cost_competitiveness_89pct.R
# Purpose: Replicate the manuscript statistical test or descriptive statistic for this specific assertion.
# Manuscript assertion: "89% citation rate"
# Notes: This script expects the CSV at: /mnt/data/survey_responses_anonymized_preliminary.csv
<<<<<<< HEAD

na_data   <- subset(data, Q2.2 == "1")
na_cost   <- sum(grepl("cost", na_data$Q3.11, ignore.case = TRUE), na.rm = TRUE)
na_total  <- sum(!is.na(na_data$Q3.11))
na_cost_pct <- (na_cost / na_total) * 100
cat("NA cost-competitiveness %:", round(na_cost_pct,2), "\n")
=======
#        Ensure required packages are installed (psych, effectsize, pwr, vcd, naniar, lavaan, nnet, MASS, car).

# ---- Setup ----
suppressWarnings(suppressMessages({
  required_pkgs <- c("psych","effectsize","pwr","vcd","naniar","lavaan","nnet","MASS","car")
  for (p in required_pkgs) { if (!requireNamespace(p, quietly = TRUE)) { message(sprintf("Package '%s' not installed; attempting to proceed if not needed in this script.", p)) } }
}))

# Load data (literal path to the attached file)
data <- tryCatch({
  read.csv("/mnt/data/survey_responses_anonymized_preliminary.csv", stringsAsFactors = FALSE, check.names = FALSE)
}, error = function(e) {
  stop("Could not read CSV at /mnt/data/survey_responses_anonymized_preliminary.csv: ", e)
})

# Convenience: treat common columns
# Ensure key columns exist (Status, Progress)
if (!("Status" %in% names(data))) stop("Column 'Status' not found.")
if (!("Progress" %in% names(data))) stop("Column 'Progress' not found.")

# Clean subset similar to manuscript logic
data_clean <- subset(data, Status == "IP Address" & suppressWarnings(as.numeric(Progress)) >= 10)

na_data <- subset(data, Q2.2 == "1"); na_cost <- sum(grepl("cost", na_data$Q3.11, ignore.case = TRUE), na.rm = TRUE); na_total <- sum(!is.na(na_data$Q3.11)); na_cost_pct <- (na_cost / na_total) * 100; cat("NA cost-competitiveness %:", round(na_cost_pct,2), "\n")
>>>>>>> 4c1f72ee
<|MERGE_RESOLUTION|>--- conflicted
+++ resolved
@@ -2,14 +2,6 @@
 # Purpose: Replicate the manuscript statistical test or descriptive statistic for this specific assertion.
 # Manuscript assertion: "89% citation rate"
 # Notes: This script expects the CSV at: /mnt/data/survey_responses_anonymized_preliminary.csv
-<<<<<<< HEAD
-
-na_data   <- subset(data, Q2.2 == "1")
-na_cost   <- sum(grepl("cost", na_data$Q3.11, ignore.case = TRUE), na.rm = TRUE)
-na_total  <- sum(!is.na(na_data$Q3.11))
-na_cost_pct <- (na_cost / na_total) * 100
-cat("NA cost-competitiveness %:", round(na_cost_pct,2), "\n")
-=======
 #        Ensure required packages are installed (psych, effectsize, pwr, vcd, naniar, lavaan, nnet, MASS, car).
 
 # ---- Setup ----
@@ -33,5 +25,4 @@
 # Clean subset similar to manuscript logic
 data_clean <- subset(data, Status == "IP Address" & suppressWarnings(as.numeric(Progress)) >= 10)
 
-na_data <- subset(data, Q2.2 == "1"); na_cost <- sum(grepl("cost", na_data$Q3.11, ignore.case = TRUE), na.rm = TRUE); na_total <- sum(!is.na(na_data$Q3.11)); na_cost_pct <- (na_cost / na_total) * 100; cat("NA cost-competitiveness %:", round(na_cost_pct,2), "\n")
->>>>>>> 4c1f72ee
+na_data <- subset(data, Q2.2 == "1"); na_cost <- sum(grepl("cost", na_data$Q3.11, ignore.case = TRUE), na.rm = TRUE); na_total <- sum(!is.na(na_data$Q3.11)); na_cost_pct <- (na_cost / na_total) * 100; cat("NA cost-competitiveness %:", round(na_cost_pct,2), "\n")