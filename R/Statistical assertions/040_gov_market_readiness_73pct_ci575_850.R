# File: 040_gov_market_readiness_73pct_ci575_850.R
# Purpose: Replicate the manuscript statistical test or descriptive statistic for this specific assertion.
# Manuscript assertion: "government agencies (73%, 95% CI [57.5%, 85.0%])"
# Notes: This script expects the CSV at: /mnt/data/survey_responses_anonymized_preliminary.csv
<<<<<<< HEAD

gov_market_count <- sum(grepl("market", data$Q4.7[data$Q2.1 == "2"], ignore.case = TRUE), na.rm = TRUE)
gov_total <- sum(data$Q2.1 == "2" & !is.na(data$Q4.7))
print(prop.test(gov_market_count, gov_total, conf.level = 0.95))
=======
#        Ensure required packages are installed (psych, effectsize, pwr, vcd, naniar, lavaan, nnet, MASS, car).

# ---- Setup ----
suppressWarnings(suppressMessages({
  required_pkgs <- c("psych","effectsize","pwr","vcd","naniar","lavaan","nnet","MASS","car")
  for (p in required_pkgs) { if (!requireNamespace(p, quietly = TRUE)) { message(sprintf("Package '%s' not installed; attempting to proceed if not needed in this script.", p)) } }
}))

# Load data (literal path to the attached file)
data <- tryCatch({
  read.csv("/mnt/data/survey_responses_anonymized_preliminary.csv", stringsAsFactors = FALSE, check.names = FALSE)
}, error = function(e) {
  stop("Could not read CSV at /mnt/data/survey_responses_anonymized_preliminary.csv: ", e)
})

# Convenience: treat common columns
# Ensure key columns exist (Status, Progress)
if (!("Status" %in% names(data))) stop("Column 'Status' not found.")
if (!("Progress" %in% names(data))) stop("Column 'Progress' not found.")

# Clean subset similar to manuscript logic
data_clean <- subset(data, Status == "IP Address" & suppressWarnings(as.numeric(Progress)) >= 10)

gov_market_count <- sum(grepl("market", data$Q4.7[data$Q2.1 == "2"], ignore.case = TRUE), na.rm = TRUE); gov_total <- sum(data$Q2.1 == "2" & !is.na(data$Q4.7)); print(prop.test(gov_market_count, gov_total, conf.level = 0.95))
>>>>>>> 4c1f72ee
<|MERGE_RESOLUTION|>--- conflicted
+++ resolved
@@ -2,12 +2,6 @@
 # Purpose: Replicate the manuscript statistical test or descriptive statistic for this specific assertion.
 # Manuscript assertion: "government agencies (73%, 95% CI [57.5%, 85.0%])"
 # Notes: This script expects the CSV at: /mnt/data/survey_responses_anonymized_preliminary.csv
-<<<<<<< HEAD
-
-gov_market_count <- sum(grepl("market", data$Q4.7[data$Q2.1 == "2"], ignore.case = TRUE), na.rm = TRUE)
-gov_total <- sum(data$Q2.1 == "2" & !is.na(data$Q4.7))
-print(prop.test(gov_market_count, gov_total, conf.level = 0.95))
-=======
 #        Ensure required packages are installed (psych, effectsize, pwr, vcd, naniar, lavaan, nnet, MASS, car).
 
 # ---- Setup ----
@@ -31,5 +25,4 @@
 # Clean subset similar to manuscript logic
 data_clean <- subset(data, Status == "IP Address" & suppressWarnings(as.numeric(Progress)) >= 10)
 
-gov_market_count <- sum(grepl("market", data$Q4.7[data$Q2.1 == "2"], ignore.case = TRUE), na.rm = TRUE); gov_total <- sum(data$Q2.1 == "2" & !is.na(data$Q4.7)); print(prop.test(gov_market_count, gov_total, conf.level = 0.95))
->>>>>>> 4c1f72ee
+gov_market_count <- sum(grepl("market", data$Q4.7[data$Q2.1 == "2"], ignore.case = TRUE), na.rm = TRUE); gov_total <- sum(data$Q2.1 == "2" & !is.na(data$Q4.7)); print(prop.test(gov_market_count, gov_total, conf.level = 0.95))