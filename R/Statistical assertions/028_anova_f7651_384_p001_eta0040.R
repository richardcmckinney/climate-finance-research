# File: 028_anova_f7651_384_p001_eta0040.R
# Purpose: Replicate the manuscript statistical test or descriptive statistic for this specific assertion.
# Manuscript assertion: "F(7,651)=3.84, p<.001, η²=.040, small effect"
# Notes: This script expects the CSV at: /mnt/data/survey_responses_anonymized_preliminary.csv
<<<<<<< HEAD

if (!requireNamespace("effectsize", quietly = TRUE)) stop("Package 'effectsize' required.")
data <- read.csv("/mnt/data/survey_responses_anonymized_preliminary.csv", stringsAsFactors = FALSE, check.names = FALSE)
=======
#        Ensure required packages are installed (psych, effectsize, pwr, vcd, naniar, lavaan, nnet, MASS, car).

# ---- Setup ----
suppressWarnings(suppressMessages({
  required_pkgs <- c("psych","effectsize","pwr","vcd","naniar","lavaan","nnet","MASS","car")
  for (p in required_pkgs) { if (!requireNamespace(p, quietly = TRUE)) { message(sprintf("Package '%s' not installed; attempting to proceed if not needed in this script.", p)) } }
}))

# Load data (literal path to the attached file)
data <- tryCatch({
  read.csv("/mnt/data/survey_responses_anonymized_preliminary.csv", stringsAsFactors = FALSE, check.names = FALSE)
}, error = function(e) {
  stop("Could not read CSV at /mnt/data/survey_responses_anonymized_preliminary.csv: ", e)
})

# Convenience: treat common columns
# Ensure key columns exist (Status, Progress)
if (!("Status" %in% names(data))) stop("Column 'Status' not found.")
if (!("Progress" %in% names(data))) stop("Column 'Progress' not found.")

# Clean subset similar to manuscript logic
data_clean <- subset(data, Status == "IP Address" & suppressWarnings(as.numeric(Progress)) >= 10)

>>>>>>> 4c1f72ee
tech_risk_data <- na.omit(data.frame(
  stakeholder = factor(data$Q2.1),
  tech_risk = suppressWarnings(as.numeric(data$Q3.6_1))
))
aov_result <- aov(tech_risk ~ stakeholder, data = tech_risk_data)
print(summary(aov_result))
<<<<<<< HEAD
=======
if (!requireNamespace("effectsize", quietly = TRUE)) stop("Package 'effectsize' required.")
>>>>>>> 4c1f72ee
print(effectsize::eta_squared(aov_result))<|MERGE_RESOLUTION|>--- conflicted
+++ resolved
@@ -2,11 +2,6 @@
 # Purpose: Replicate the manuscript statistical test or descriptive statistic for this specific assertion.
 # Manuscript assertion: "F(7,651)=3.84, p<.001, η²=.040, small effect"
 # Notes: This script expects the CSV at: /mnt/data/survey_responses_anonymized_preliminary.csv
-<<<<<<< HEAD
-
-if (!requireNamespace("effectsize", quietly = TRUE)) stop("Package 'effectsize' required.")
-data <- read.csv("/mnt/data/survey_responses_anonymized_preliminary.csv", stringsAsFactors = FALSE, check.names = FALSE)
-=======
 #        Ensure required packages are installed (psych, effectsize, pwr, vcd, naniar, lavaan, nnet, MASS, car).
 
 # ---- Setup ----
@@ -30,15 +25,11 @@
 # Clean subset similar to manuscript logic
 data_clean <- subset(data, Status == "IP Address" & suppressWarnings(as.numeric(Progress)) >= 10)
 
->>>>>>> 4c1f72ee
 tech_risk_data <- na.omit(data.frame(
   stakeholder = factor(data$Q2.1),
   tech_risk = suppressWarnings(as.numeric(data$Q3.6_1))
 ))
 aov_result <- aov(tech_risk ~ stakeholder, data = tech_risk_data)
 print(summary(aov_result))
-<<<<<<< HEAD
-=======
 if (!requireNamespace("effectsize", quietly = TRUE)) stop("Package 'effectsize' required.")
->>>>>>> 4c1f72ee
 print(effectsize::eta_squared(aov_result))